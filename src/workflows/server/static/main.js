document.addEventListener('DOMContentLoaded', () => {
<<<<<<< HEAD
            const workflowSelect = document.getElementById('workflow-select');
            const runButton = document.getElementById('run-button');
            const runsContainer = document.getElementById('runs');
            const eventStreamContainer = document.getElementById('event-stream');

            let activeRunId = null;
            const eventStreams = {};
            let currentSchema = null;
=======
    const workflowSelect = document.getElementById('workflow-select');
    const runButton = document.getElementById('run-button');
    const workflowInput = document.getElementById('workflow-input');
    const runsContainer = document.getElementById('runs');
    const eventStreamContainer = document.getElementById('event-stream');

    let activeRunId = null;
    const eventStreams = {};
>>>>>>> ad9e4b9a

    // Fetch workflows on page load
    fetch('/workflows')
        .then(response => response.json())
        .then(data => {
            if (data.workflows && data.workflows.length > 0) {
                data.workflows.forEach(name => {
                    const option = document.createElement('option');
                    option.value = name;
                    option.textContent = name;
                    workflowSelect.appendChild(option);
                });
            } else {
                const option = document.createElement('option');
                option.textContent = "No workflows found";
                option.disabled = true;
                workflowSelect.appendChild(option);
                runButton.disabled = true;
            }
        })
        .catch(err => {
            console.error("Error fetching workflows:", err);
            const option = document.createElement('option');
            option.textContent = "Error loading workflows";
            option.disabled = true;
            workflowSelect.appendChild(option);
            runButton.disabled = true;
        });

<<<<<<< HEAD
            runButton.addEventListener('click', () => {
                const workflowName = workflowSelect.value;
                if (!workflowName) {
                    alert('Please select a workflow.');
                    return;
                }

                const startEvent = collectFormData()
                const body = {"start_event": JSON.stringify(startEvent), "context": {}, "kwargs": {}}
=======
    runButton.addEventListener('click', () => {
        const workflowName = workflowSelect.value;
        if (!workflowName) {
            alert('Please select a workflow.');
            return;
        }
>>>>>>> ad9e4b9a

        let body = {};
        try {
            if (workflowInput.value.trim()) {
                body = JSON.parse(workflowInput.value);
            }
        } catch (e) {
            alert('Invalid JSON input.');
            return;
        }

        fetch(`/workflows/${workflowName}/run-nowait`, {
            method: 'POST',
            headers: {
                'Content-Type': 'application/json',
            },
            body: JSON.stringify(body),
        })
        .then(response => response.json())
        .then(data => {
            if (data.handler_id) {
                addRun(data.handler_id, workflowName);
                streamEvents(data.handler_id);
            } else {
                alert('Failed to start workflow.');
            }
        })
        .catch(error => {
            console.error('Error starting workflow:', error);
            alert('Error starting workflow.');
        });
    });

    function addRun(handlerId, workflowName) {
        const runItem = document.createElement('div');
        runItem.className = 'p-2 border-b border-gray-200 cursor-pointer hover:bg-gray-100';
        runItem.textContent = `${workflowName} - ${handlerId}`;
        runItem.dataset.handlerId = handlerId;

        runItem.addEventListener('click', () => {
            setActiveRun(handlerId);
        });

        runsContainer.prepend(runItem);
        setActiveRun(handlerId);
    }

    function setActiveRun(handlerId) {
        activeRunId = handlerId;

        Array.from(runsContainer.children).forEach(child => {
            if (child.dataset.handlerId === handlerId) {
                child.classList.add('bg-blue-600', 'text-white');
            } else {
                child.classList.remove('bg-blue-600', 'text-white');
            }
        });

        eventStreamContainer.innerHTML = '';
        if (eventStreams[handlerId]) {
            eventStreams[handlerId].forEach(eventHTML => {
                eventStreamContainer.innerHTML += eventHTML;
            });
            eventStreamContainer.scrollTop = eventStreamContainer.scrollHeight;
        }
    }

    async function streamEvents(handlerId) {
        eventStreams[handlerId] = [];
        try {
            const response = await fetch(`/events/${handlerId}`);
            if (!response.ok) {
                throw new Error(`HTTP error! status: ${response.status}`);
            }
            const reader = response.body.getReader();
            const decoder = new TextDecoder();
            let buffer = '';

            while (true) {
                const { done, value } = await reader.read();
                if (done) {
                    break;
                }
                buffer += decoder.decode(value, { stream: true });
                const lines = buffer.split('\n');
                buffer = lines.pop(); // Keep incomplete line in buffer

<<<<<<< HEAD
                        for (const line of lines) {
                            if (line.trim() === '') continue;
                            try {
                                const eventData = JSON.parse(line);
                                var eventDetails = "";
                                for (const key in eventData.value) {
                                    const value = eventData.value[key];
                                    if (!value || value.toString().trim() === '') {
                                        eventDetails += `<details><summary class="detailsSummary">${key}</summary><p class="detailsP">No data</p></details>`;
                                    } else {
                                        eventDetails += `<details class="details"><summary class="detailsSummary">${key}</summary><p class="detailsP">${value}</p></details>`;
                                    }
                                }
                                const formattedEvent = `<strong>Event:</strong> ${eventData.qualified_name}<br><strong>Data:</strong> ${eventDetails}`;
                                eventStreams[handlerId].push(formattedEvent);
=======
                for (const line of lines) {
                    if (line.trim() === '') continue;
                    try {
                        const eventData = JSON.parse(line);
                        const formattedEvent = `
                            <div class="p-2 border-b border-gray-200">
                                <div><strong>Event:</strong> ${eventData.qualified_name}</div>
                                <pre class="text-xs bg-gray-100 p-2 rounded mt-1"><code>${JSON.stringify(eventData.value, null, 2)}</code></pre>
                            </div>`;
                        eventStreams[handlerId].push(formattedEvent);
>>>>>>> ad9e4b9a

                        if (handlerId === activeRunId) {
                            eventStreamContainer.innerHTML += formattedEvent;
                            eventStreamContainer.scrollTop = eventStreamContainer.scrollHeight;
                        }
                    } catch (e) {
                        console.error('Error parsing event line:', line, e);
                    }
                }
            }
<<<<<<< HEAD
            async function fetchSchema(workflowName) {
                if (!workflowName.trim()) {
                    return null;
                }

                const loadingIndicator = document.getElementById('loading-indicator');
                const errorMessage = document.getElementById('error-message');
                const formFields = document.getElementById('form-fields');

                // Show loading state
                loadingIndicator.classList.remove('d-none');
                errorMessage.classList.add('d-none');
                formFields.innerHTML = '';

                try {
                    const response = await fetch(`/workflows/${encodeURIComponent(workflowName)}/start-event`);

                    if (!response.ok) {
                        throw new Error(`HTTP ${response.status}: ${response.statusText}`);
                    }

                    const schema = await response.json();
                    loadingIndicator.classList.add('d-none');

                    return schema.result;
                } catch (error) {
                    loadingIndicator.classList.add('d-none');
                    errorMessage.textContent = `Error fetching schema: ${error.message}`;
                    errorMessage.classList.remove('d-none');
                    console.error('Error fetching schema:', error);
                    return null;
                }
            }

            // Function to generate form fields based on schema
            function generateFormFields(schema) {
                const formFields = document.getElementById('form-fields');
                formFields.innerHTML = '';

                // Check if schema is empty or has no properties
                if (!schema || !schema.properties || Object.keys(schema.properties).length === 0) {
                    // Fall back to original textarea
                    formFields.innerHTML = `
                        <div class="mb-3">
                            <label for="workflow-input" class="form-label">Input (JSON)</label>
                            <textarea id="workflow-input" class="form-control" rows="5" placeholder='{"start_event": "...", "context": {}, "kwargs": {}}'></textarea>
                        </div>
                    `;
                    return;
                }

                // Generate fields based on schema properties
                Object.entries(schema.properties).forEach(([fieldName, fieldSchema]) => {
                    const isRequired = schema.required && schema.required.includes(fieldName);
                    const fieldTitle = fieldSchema.title || fieldName;
                    const fieldType = fieldSchema.type || 'string';
                    const fieldDescription = fieldSchema.description || '';

                    const fieldDiv = document.createElement('div');
                    fieldDiv.className = 'mb-3';

                    let fieldHtml = '';

                    // Create label
                    fieldHtml += `
                        <label for="field-${fieldName}" class="form-label">
                            ${fieldTitle}${isRequired ? ' <span class="text-danger">*</span>' : ''}
                        </label>
                    `;

                    // Create appropriate input based on type
                    if (fieldType === 'string') {
                        fieldHtml += `
                            <textarea
                                id="field-${fieldName}"
                                name="${fieldName}"
                                class="form-control"
                                rows="3"
                                ${isRequired ? 'required' : ''}
                                placeholder="${fieldDescription || `Enter ${fieldTitle.toLowerCase()}`}"
                                onchange="updatePreview()"
                                onkeyup="updatePreview()"
                            ></textarea>
                        `;
                    } else if (fieldType === 'number' || fieldType === 'integer') {
                        fieldHtml += `
                            <input
                                type="number"
                                id="field-${fieldName}"
                                name="${fieldName}"
                                class="form-control"
                                ${isRequired ? 'required' : ''}
                                placeholder="${fieldDescription || `Enter ${fieldTitle.toLowerCase()}`}"
                                ${fieldType === 'integer' ? 'step="1"' : 'step="any"'}
                                onchange="updatePreview()"
                                onkeyup="updatePreview()"
                            >
                        `;
                    } else if (fieldType === 'boolean') {
                        fieldHtml += `
                            <select
                                id="field-${fieldName}"
                                name="${fieldName}"
                                class="form-control"
                                ${isRequired ? 'required' : ''}
                                onchange="updatePreview()"
                            >
                                <option value="">Select...</option>
                                <option value="true">True</option>
                                <option value="false">False</option>
                            </select>
                        `;
                    } else {
                        // Default to textarea for complex types
                        fieldHtml += `
                            <textarea
                                id="field-${fieldName}"
                                name="${fieldName}"
                                class="form-control"
                                rows="3"
                                ${isRequired ? 'required' : ''}
                                placeholder="${fieldDescription || `Enter ${fieldTitle.toLowerCase()} (JSON format)`}"
                                onchange="updatePreview()"
                                onkeyup="updatePreview()"
                            ></textarea>
                        `;
                    }

                    // Add description if available
                    if (fieldDescription) {
                        fieldHtml += `<small class="form-text text-muted">${fieldDescription}</small>`;
                    }

                    fieldDiv.innerHTML = fieldHtml;
                    formFields.appendChild(fieldDiv);
                });

                // Update preview after generating fields
                updatePreview();
            }

            // Function to update JSON preview
            function updatePreview() {
                const preview = document.getElementById('json-preview');
                const formData = collectFormData();
                preview.textContent = JSON.stringify(formData, null, 2);
            }

            document.addEventListener('input', function(e) {
                if (e.target.closest('#form-fields')) {
                    updatePreview();
                }
            });

            // Function to collect form data
            function collectFormData() {
                const formFields = document.querySelectorAll('#form-fields input, #form-fields textarea, #form-fields select');
                const data = {};

                // Check if we're using fallback textarea
                const fallbackTextarea = document.getElementById('workflow-input');
                if (fallbackTextarea) {
                    try {
                        return fallbackTextarea.value ? JSON.parse(fallbackTextarea.value) : {};
                    } catch (e) {
                        return { error: 'Invalid JSON in input field' };
                    }
                }

                // Collect data from dynamic fields
                formFields.forEach(field => {
                    const fieldName = field.name;
                    let value = field.value.trim();

                    if (!value) return;

                    // Try to parse as JSON for complex fields, otherwise use as string
                    if (field.tagName === 'TEXTAREA' && value.startsWith('{') || value.startsWith('[')) {
                        try {
                            data[fieldName] = JSON.parse(value);
                        } catch (e) {
                            data[fieldName] = value;
                        }
                    } else if (field.type === 'number') {
                        data[fieldName] = parseFloat(value);
                    } else if (field.tagName === 'SELECT' && (value === 'true' || value === 'false')) {
                        data[fieldName] = value === 'true';
                    } else {
                        data[fieldName] = value;
                    }
                });

                return data;
            }

            async function handleWorkflowSelectChange() {
                const workflowSelect = document.getElementById('workflow-select');
                const selectedWorkflow = workflowSelect.value;

                if (!selectedWorkflow) {
                    // Reset to fallback form if no workflow selected
                    generateFormFields(null);
                    return;
                }

                const schema = await fetchSchema(selectedWorkflow);
                if (schema) {
                    currentSchema = schema;
                    generateFormFields(schema);
                }
            }

            document.getElementById('workflow-select').addEventListener('change', handleWorkflowSelectChange);
        });
=======
        } catch (error) {
            console.error('Streaming failed:', error);
            const errorMsg = '<div class="p-2 text-red-500">Event stream closed or failed.</div>';
            eventStreams[handlerId].push(errorMsg);
            if (handlerId === activeRunId) {
                eventStreamContainer.innerHTML += errorMsg;
            }
        }
    }
});
>>>>>>> ad9e4b9a
<|MERGE_RESOLUTION|>--- conflicted
+++ resolved
@@ -1,5 +1,4 @@
 document.addEventListener('DOMContentLoaded', () => {
-<<<<<<< HEAD
             const workflowSelect = document.getElementById('workflow-select');
             const runButton = document.getElementById('run-button');
             const runsContainer = document.getElementById('runs');
@@ -8,16 +7,6 @@
             let activeRunId = null;
             const eventStreams = {};
             let currentSchema = null;
-=======
-    const workflowSelect = document.getElementById('workflow-select');
-    const runButton = document.getElementById('run-button');
-    const workflowInput = document.getElementById('workflow-input');
-    const runsContainer = document.getElementById('runs');
-    const eventStreamContainer = document.getElementById('event-stream');
-
-    let activeRunId = null;
-    const eventStreams = {};
->>>>>>> ad9e4b9a
 
     // Fetch workflows on page load
     fetch('/workflows')
@@ -47,7 +36,6 @@
             runButton.disabled = true;
         });
 
-<<<<<<< HEAD
             runButton.addEventListener('click', () => {
                 const workflowName = workflowSelect.value;
                 if (!workflowName) {
@@ -57,14 +45,6 @@
 
                 const startEvent = collectFormData()
                 const body = {"start_event": JSON.stringify(startEvent), "context": {}, "kwargs": {}}
-=======
-    runButton.addEventListener('click', () => {
-        const workflowName = workflowSelect.value;
-        if (!workflowName) {
-            alert('Please select a workflow.');
-            return;
-        }
->>>>>>> ad9e4b9a
 
         let body = {};
         try {
@@ -152,7 +132,6 @@
                 const lines = buffer.split('\n');
                 buffer = lines.pop(); // Keep incomplete line in buffer
 
-<<<<<<< HEAD
                         for (const line of lines) {
                             if (line.trim() === '') continue;
                             try {
@@ -168,18 +147,6 @@
                                 }
                                 const formattedEvent = `<strong>Event:</strong> ${eventData.qualified_name}<br><strong>Data:</strong> ${eventDetails}`;
                                 eventStreams[handlerId].push(formattedEvent);
-=======
-                for (const line of lines) {
-                    if (line.trim() === '') continue;
-                    try {
-                        const eventData = JSON.parse(line);
-                        const formattedEvent = `
-                            <div class="p-2 border-b border-gray-200">
-                                <div><strong>Event:</strong> ${eventData.qualified_name}</div>
-                                <pre class="text-xs bg-gray-100 p-2 rounded mt-1"><code>${JSON.stringify(eventData.value, null, 2)}</code></pre>
-                            </div>`;
-                        eventStreams[handlerId].push(formattedEvent);
->>>>>>> ad9e4b9a
 
                         if (handlerId === activeRunId) {
                             eventStreamContainer.innerHTML += formattedEvent;
@@ -190,7 +157,6 @@
                     }
                 }
             }
-<<<<<<< HEAD
             async function fetchSchema(workflowName) {
                 if (!workflowName.trim()) {
                     return null;
@@ -404,16 +370,4 @@
             }
 
             document.getElementById('workflow-select').addEventListener('change', handleWorkflowSelectChange);
-        });
-=======
-        } catch (error) {
-            console.error('Streaming failed:', error);
-            const errorMsg = '<div class="p-2 text-red-500">Event stream closed or failed.</div>';
-            eventStreams[handlerId].push(errorMsg);
-            if (handlerId === activeRunId) {
-                eventStreamContainer.innerHTML += errorMsg;
-            }
-        }
-    }
-});
->>>>>>> ad9e4b9a
+        });