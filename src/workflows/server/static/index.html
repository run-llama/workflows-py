--- conflicted
+++ resolved
@@ -3,9 +3,8 @@
 <head>
     <meta charset="UTF-8">
     <meta name="viewport" content="width=device-width, initial-scale=1.0">
-<<<<<<< HEAD
-    <title>Workflow Server</title>
-    <link href="https://cdn.jsdelivr.net/npm/bootstrap@5.3.2/dist/css/bootstrap.min.css" rel="stylesheet">
+        <title>Workflow UI</title>
+    <script src="https://cdn.tailwindcss.com"></script>
     <style>
         body {
             padding: 20px;
@@ -53,10 +52,6 @@
             margin: 0;
         }
     </style>
-=======
-    <title>Workflow UI</title>
-    <script src="https://cdn.tailwindcss.com"></script>
->>>>>>> ad9e4b9a
 </head>
 <body class="bg-gray-100 p-4 md:p-8">
     <div class="max-w-6xl mx-auto">
@@ -77,7 +72,6 @@
                     <button id="run-button" class="bg-blue-600 text-white font-semibold py-2 px-4 rounded-md hover:bg-blue-700 focus:outline-none focus:ring-2 focus:ring-offset-2 focus:ring-blue-500">Run</button>
                 </div>
             </div>
-<<<<<<< HEAD
             <!-- Dynamic Form Container -->
             <div id="dynamic-form-container">
                 <!-- Loading state -->
@@ -99,9 +93,6 @@
                 <h5>Generated JSON Preview:</h5>
                 <pre id="json-preview" class="bg-light p-3 border rounded"></pre>
             </div>
-
-=======
->>>>>>> ad9e4b9a
         </div>
 
         <div class="grid grid-cols-1 md:grid-cols-2 gap-8">
