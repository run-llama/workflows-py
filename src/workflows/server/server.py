# SPDX-License-Identifier: MIT
# Copyright (c) 2025 LlamaIndex Inc.
from __future__ import annotations

import asyncio
from contextlib import asynccontextmanager
from dataclasses import dataclass
import json
import logging
from importlib.metadata import version
from pathlib import Path
from typing import Any, AsyncGenerator

import uvicorn
from starlette.applications import Starlette
from starlette.exceptions import HTTPException
from starlette.middleware import Middleware
from starlette.middleware.cors import CORSMiddleware
from starlette.requests import Request
from starlette.responses import JSONResponse, StreamingResponse
from starlette.routing import Route
from starlette.schemas import SchemaGenerator
from starlette.staticfiles import StaticFiles

from workflows import Context, Workflow
from workflows.context.serializers import JsonSerializer
from workflows.events import (
    Event,
    InternalDispatchEvent,
    StepState,
    StepStateChanged,
    StopEvent,
)
from workflows.handler import WorkflowHandler
<<<<<<< HEAD
from importlib.metadata import version

from workflows.server.abstract_workflow_store import (
    AbstractWorkflowStore,
    EmptyWorkflowStore,
    HandlerQuery,
    PersistentHandler,
)
=======

>>>>>>> dce68000
from .utils import nanoid

logger = logging.getLogger()


class WorkflowServer:
    def __init__(
        self,
        middleware: list[Middleware] | None = None,
        workflow_store: AbstractWorkflowStore = EmptyWorkflowStore(),
    ):
        self._workflows: dict[str, Workflow] = {}
        self._contexts: dict[str, Context] = {}
        self._handlers: dict[str, _WorkflowHandler] = {}
        self._results: dict[str, StopEvent] = {}
<<<<<<< HEAD
        self._workflow_store = workflow_store
=======
        self._assets_path = Path(__file__).parent / "static"
>>>>>>> dce68000

        self._middleware = middleware or [
            Middleware(
                CORSMiddleware,
                allow_origins=["*"],
                allow_methods=["*"],
                allow_headers=["*"],
            )
        ]

        self._routes = [
            Route(
                "/workflows",
                self._list_workflows,
                methods=["GET"],
            ),
            Route(
                "/workflows/{name}/run",
                self._run_workflow,
                methods=["POST"],
            ),
            Route(
                "/workflows/{name}/run-nowait",
                self._run_workflow_nowait,
                methods=["POST"],
            ),
            Route(
                "/workflows/{name}/schema",
                self._get_events_schema,
                methods=["GET"],
            ),
            Route(
                "/results/{handler_id}",
                self._get_workflow_result,
                methods=["GET"],
            ),
            Route(
                "/events/{handler_id}",
                self._stream_events,
                methods=["GET"],
            ),
            Route(
                "/events/{handler_id}",
                self._post_event,
                methods=["POST"],
            ),
            Route(
                "/health",
                self._health_check,
                methods=["GET"],
            ),
            Route(
                "/handlers",
                self._get_handlers,
                methods=["GET"],
            ),
        ]

<<<<<<< HEAD
        self.app = Starlette(
            routes=self._routes, middleware=self._middleware, lifespan=self._lifespan
        )
        self.app.on_event
=======
        self.app = Starlette(routes=self._routes, middleware=self._middleware)
        # Serve the UI as static files
        self.app.mount(
            "/", app=StaticFiles(directory=self._assets_path, html=True), name="ui"
        )
>>>>>>> dce68000

    def add_workflow(self, name: str, workflow: Workflow) -> None:
        self._workflows[name] = workflow

    async def serve(
        self,
        host: str = "localhost",
        port: int = 80,
        uvicorn_config: dict[str, Any] | None = None,
    ) -> None:
        """Run the server."""
        uvicorn_config = uvicorn_config or {}

        config = uvicorn.Config(self.app, host=host, port=port, **uvicorn_config)
        server = uvicorn.Server(config)
        logger.info(
            f"Starting Workflow server at http://{host}:{port}{uvicorn_config.get('root_path', '/')}"
        )

        await server.serve()

    def openapi_schema(self) -> dict:
        app = self.app
        gen = SchemaGenerator(
            {
                "openapi": "3.0.0",
                "info": {
                    "title": "Workflows API",
                    "version": version("llama-index-workflows"),
                },
            }
        )

        return gen.get_schema(app.routes)

    #
    # HTTP endpoints
    #

    async def _health_check(self, request: Request) -> JSONResponse:
        """
        ---
        summary: Health check
        description: Returns the server health status.
        responses:
          200:
            description: Successful health check
            content:
              application/json:
                schema:
                  type: object
                  properties:
                    status:
                      type: string
                      example: healthy
                  required: [status]
        """
        return JSONResponse({"status": "healthy"})

    async def _list_workflows(self, request: Request) -> JSONResponse:
        """
        ---
        summary: List workflows
        description: Returns the list of registered workflow names.
        responses:
          200:
            description: List of workflows
            content:
              application/json:
                schema:
                  type: object
                  properties:
                    workflows:
                      type: array
                      items:
                        type: string
                  required: [workflows]
        """
        workflow_names = list(self._workflows.keys())
        return JSONResponse({"workflows": workflow_names})

    async def _run_workflow(self, request: Request) -> JSONResponse:
        """
        ---
        summary: Run workflow (wait)
        description: |
          Runs the specified workflow synchronously and returns the final result.
          The request body may include an optional serialized start event, an optional
          context object, and optional keyword arguments passed to the workflow run.
        parameters:
          - in: path
            name: name
            required: true
            schema:
              type: string
            description: Registered workflow name.
        requestBody:
          required: false
          content:
            application/json:
              schema:
                type: object
                properties:
                  start_event:
                    type: string
                    description: Serialized StartEvent in JSON.
                  context:
                    type: object
                    description: Serialized workflow Context.
                  kwargs:
                    type: object
                    description: Additional keyword arguments for the workflow.
        responses:
          200:
            description: Workflow completed successfully
            content:
              application/json:
                schema:
                  type: object
                  properties:
                    result:
                      description: Workflow result value
                  required: [result]
          400:
            description: Invalid start_event payload
          404:
            description: Workflow not found
          500:
            description: Error running workflow or invalid request body
        """
        workflow = self._extract_workflow(request)
        context, start_event, run_kwargs = await self._extract_run_params(
            request, workflow.workflow
        )

        if start_event is not None:
            input_ev = workflow.start_event_class.model_validate(start_event)
        else:
            input_ev = None

        try:
<<<<<<< HEAD
            handler_id = nanoid()
            handler = workflow.workflow.run(
                ctx=context, start_event=start_event, **run_kwargs
            )
            self._run_workflow_handler(handler_id, workflow.name, handler)
            result = await handler
=======
            result = await workflow.run(ctx=context, start_event=input_ev, **run_kwargs)
>>>>>>> dce68000
            return JSONResponse({"result": result})
        except Exception as e:
            raise HTTPException(detail=f"Error running workflow: {e}", status_code=500)

    async def _get_events_schema(self, request: Request) -> JSONResponse:
        """
        ---
        summary: Get JSON schema for start event
        description: |
          Gets the JSON schema of the start and stop events from the specified workflow and returns it under "start" (start event) and "stop" (stop event)
        parameters:
          - in: path
            name: name
            required: true
            schema:
              type: string
            description: Registered workflow name.
        requestBody:
          required: false
        responses:
          200:
            description: JSON schema successfully retrieved for start event
            content:
              application/json:
                schema:
                  type: object
                  properties:
                    start:
                      description: JSON schema for the start event
                    stop:
                      description: JSON schema for the stop event
                  required: [start, stop]
          404:
            description: Workflow not found
          500:
            description: Error while getting the JSON schema for the start or stop event
        """
        workflow = self._extract_workflow(request)
        try:
            start_event_schema = workflow.start_event_class.model_json_schema()
        except Exception as e:
            raise HTTPException(
                detail=f"Error getting schema of start event for workflow: {e}",
                status_code=500,
            )
        try:
            stop_event_schema = workflow.stop_event_class.model_json_schema()
        except Exception as e:
            raise HTTPException(
                detail=f"Error getting schema of stop event for workflow: {e}",
                status_code=500,
            )

        return JSONResponse({"start": start_event_schema, "stop": stop_event_schema})

    async def _run_workflow_nowait(self, request: Request) -> JSONResponse:
        """
        ---
        summary: Run workflow (no-wait)
        description: |
          Starts the specified workflow asynchronously and returns a handler identifier
          which can be used to query results or stream events.
        parameters:
          - in: path
            name: name
            required: true
            schema:
              type: string
            description: Registered workflow name.
        requestBody:
          required: false
          content:
            application/json:
              schema:
                type: object
                properties:
                  start_event:
                    type: string
                    description: Serialized StartEvent in JSON.
                  context:
                    type: object
                    description: Serialized workflow Context.
                  kwargs:
                    type: object
                    description: Additional keyword arguments for the workflow.
        responses:
          200:
            description: Workflow started
            content:
              application/json:
                schema:
                  type: object
                  properties:
                    handler_id:
                      type: string
                    status:
                      type: string
                      enum: [started]
                  required: [handler_id, status]
          400:
            description: Invalid start_event payload
          404:
            description: Workflow not found
        """
        workflow = self._extract_workflow(request)
        context, start_event, run_kwargs = await self._extract_run_params(
            request, workflow.workflow
        )
        handler_id = nanoid()

<<<<<<< HEAD
        self._run_workflow_handler(
            handler_id,
            workflow.name,
            workflow.workflow.run(ctx=context, start_event=start_event, **run_kwargs),
=======
        if start_event is not None:
            input_ev = workflow.start_event_class.model_validate(start_event)
        else:
            input_ev = None

        self._handlers[handler_id] = workflow.run(
            ctx=context,
            start_event=input_ev,
            **run_kwargs,
>>>>>>> dce68000
        )
        return JSONResponse({"handler_id": handler_id, "status": "started"})

    async def _get_workflow_result(self, request: Request) -> JSONResponse:
        """
        ---
        summary: Get workflow result
        description: Returns the final result of an asynchronously started workflow, if available
        parameters:
          - in: path
            name: handler_id
            required: true
            schema:
              type: string
            description: Workflow run identifier returned from the no-wait run endpoint.
        responses:
          200:
            description: Result is available
            content:
              application/json:
                schema:
                  type: object
                  properties:
                    result:
                      description: Workflow result value
                  required: [result]
          202:
            description: Result not ready yet
            content:
              application/json:
                schema:
                  type: object
          404:
            description: Handler not found
          500:
            description: Error computing result
        """
        handler_id = request.path_params["handler_id"]

        # Immediately return the result if available
        if handler_id in self._results:
            return JSONResponse({"result": self._results[handler_id]})

        wrapper = self._handlers.get(handler_id)
        if wrapper is None:
            raise HTTPException(detail="Handler not found", status_code=404)

        handler = wrapper.run_handler
        if not handler.done():
            return JSONResponse({}, status_code=202)

        try:
            result = await handler
            self._results[handler_id] = result

            if isinstance(result, StopEvent):
                result = result.model_dump()

            return JSONResponse({"result": result})
        except Exception as e:
            return JSONResponse({"error": str(e)}, status_code=500)

    async def _stream_events(self, request: Request) -> StreamingResponse:
        """
        ---
        summary: Stream workflow events
        description: |
          Streams events produced by a workflow execution. Events are emitted as
          newline-delimited JSON by default, or as Server-Sent Events when `sse=true`.
          Event data is formatted according to llama-index's json serializer. For
          pydantic serializable python types, it returns:
          {
            "__is_pydantic": True,
            "value": <pydantic serialized value>,
            "qualified_name": <python path to pydantic class>
          }
        parameters:
          - in: path
            name: handler_id
            required: true
            schema:
              type: string
            description: Identifier returned from the no-wait run endpoint.
          - in: query
            name: sse
            required: false
            schema:
              type: boolean
              default: false
            description: If true, stream as text/event-stream instead of NDJSON.
        responses:
          200:
            description: Streaming started
            content:
              application/x-ndjson:
                schema:
                  type: string
                  description: Newline-delimited JSON stream of events.
              text/event-stream:
                schema:
                  type: string
                  description: Server-Sent Events stream of event data.
          404:
            description: Handler not found
        """
        handler_id = request.path_params["handler_id"]
        handler = self._handlers.get(handler_id)
        if handler is None:
            raise HTTPException(detail="Handler not found", status_code=404)

        # Get raw_event query parameter
        sse = request.query_params.get("sse", "false").lower() == "true"
        media_type = "text/event-stream" if sse else "application/x-ndjson"

        async def event_stream(handler: _WorkflowHandler) -> AsyncGenerator[str, None]:
            serializer = JsonSerializer()

<<<<<<< HEAD
            async for event in handler.iter_events():
=======
            async for event in handler.stream_events(expose_internal=True):
>>>>>>> dce68000
                serialized_event = serializer.serialize(event)
                if sse:
                    # need to convert back to str to use SSE
                    event_dict = json.loads(serialized_event)
                    yield f"event: {event_dict.get('qualified_name')}\ndata: {json.dumps(event_dict.get('value'))}\n"
                else:
                    yield f"{serialized_event}\n"

                await asyncio.sleep(0)

        return StreamingResponse(event_stream(handler), media_type=media_type)

    async def _get_handlers(self, request: Request) -> JSONResponse:
        """
        ---
        summary: Get handlers
        description: Returns all workflow handlers.
        responses:
          200:
            description: List of handlers
            content:
              application/json:
                schema:
                  type: object
                  properties:
                    handlers:
                      type: array
                      items:
                        type: object
                        properties:
                          handler_id:
                            type: string
                          result:
                            type: object
                          error:
                            type: object
                          status:
                            type: string
                            enum: [running, completed, failed]
                  required: [handlers]
        """
        handlers = []
        for handler_id in self._handlers.keys():
            handler = self._handlers[handler_id].run_handler
            status = "running"
            result = None
            error = None

            if handler.done():
                try:
                    result = handler.result()
                    status = "completed"
                except Exception as e:
                    error = str(e)
                    status = "failed"

            handler_json = {
                "handler_id": handler_id,
                "status": status,
                "result": result,
                "error": error,
            }
            handlers.append(handler_json)

        return JSONResponse({"handlers": handlers})

    async def _post_event(self, request: Request) -> JSONResponse:
        """
        ---
        summary: Send event to workflow
        description: Sends an event to a running workflow's context.
        parameters:
          - in: path
            name: handler_id
            required: true
            schema:
              type: string
            description: Workflow handler identifier.
        requestBody:
          required: true
          content:
            application/json:
              schema:
                type: object
                properties:
                  event:
                    type: string
                    description: Serialized event in JSON format.
                  step:
                    type: string
                    description: Optional target step name. If not provided, event is sent to all steps.
                required: [event]
        responses:
          200:
            description: Event sent successfully
            content:
              application/json:
                schema:
                  type: object
                  properties:
                    status:
                      type: string
                      enum: [sent]
                  required: [status]
          400:
            description: Invalid event data
          404:
            description: Handler not found
          409:
            description: Workflow already completed
        """
        handler_id = request.path_params["handler_id"]

        # Check if handler exists
        wrapper = self._handlers.get(handler_id)
        if wrapper is None:
            raise HTTPException(detail="Handler not found", status_code=404)

        handler = wrapper.run_handler
        # Check if workflow is still running
        if handler.done():
            raise HTTPException(detail="Workflow already completed", status_code=409)

        # Get the context
        ctx = handler.ctx
        if ctx is None:
            raise HTTPException(detail="Context not available", status_code=500)

        # Parse request body
        try:
            body = await request.json()
            event_str = body.get("event")
            step = body.get("step")

            if not event_str:
                raise HTTPException(detail="Event data is required", status_code=400)

            # Deserialize the event
            serializer = JsonSerializer()
            try:
                event = serializer.deserialize(event_str)
            except Exception as e:
                raise HTTPException(
                    detail=f"Failed to deserialize event: {e}", status_code=400
                )

            # Send the event to the context
            try:
                ctx.send_event(event, step=step)
            except Exception as e:
                raise HTTPException(
                    detail=f"Failed to send event: {e}", status_code=400
                )

            return JSONResponse({"status": "sent"})

        except HTTPException:
            raise
        except Exception as e:
            raise HTTPException(
                detail=f"Error processing request: {e}", status_code=500
            )

    #
    # Private methods
    #

    def _extract_workflow(self, request: Request) -> _NamedWorkflow:
        if "name" not in request.path_params:
            raise HTTPException(detail="'name' parameter missing", status_code=400)
        name = request.path_params["name"]

        if name not in self._workflows:
            raise HTTPException(detail="Workflow not found", status_code=404)

        return _NamedWorkflow(name=name, workflow=self._workflows[name])

    async def _extract_run_params(self, request: Request, workflow: Workflow) -> tuple:
        try:
            body = await request.json()
            context_data = body.get("context")
            run_kwargs = body.get("kwargs", {})
            start_event_str = body.get("start_event")

            # Extract custom StartEvent if present
            start_event = None
            if start_event_str:
                serializer = JsonSerializer()
                try:
                    start_event = serializer.deserialize(start_event_str)
                except Exception as e:
                    raise HTTPException(
                        detail=f"Validation error for 'start_event': {e}",
                        status_code=400,
                    )

            # Extract custom Context if present
            context = None
            if context_data:
                context = Context.from_dict(workflow=workflow, data=context_data)

            return (context, start_event, run_kwargs)

        except HTTPException:
            # Re-raise HTTPExceptions as-is (like start_event validation errors)
            raise
        except Exception as e:
            raise HTTPException(
                detail=f"Error processing request body: {e}", status_code=500
            )

    @asynccontextmanager
    async def _lifespan(self, _: Starlette) -> AsyncGenerator[None, None]:
        # checking the store for any incomplete runs and restart them
        await self._initialize_active_handlers()
        yield
        # cancel running workflows
        await self._close()

    async def _close(self) -> None:
        for handler in self._handlers.values():
            if not handler.run_handler.done():
                try:
                    handler.run_handler.cancel()
                except Exception:
                    pass
                try:
                    await handler.run_handler.cancel_run()
                except Exception:
                    pass
            if not handler.task.done():
                try:
                    handler.task.cancel()
                except Exception:
                    pass

    async def _initialize_active_handlers(self) -> None:
        """Resumes previously running workflows, if they were not complete at last shutdown"""
        handlers = await self._workflow_store.query(
            HandlerQuery(
                status_in=["running"], workflow_name_in=list(self._workflows.keys())
            )
        )
        for persistent in handlers:
            workflow = self._workflows[persistent.workflow_name]
            ctx = Context.from_dict(workflow=workflow, data=persistent.ctx)
            handler = workflow.run(ctx=ctx)
            self._run_workflow_handler(
                persistent.handler_id, persistent.workflow_name, handler
            )

    def _run_workflow_handler(
        self, handler_id: str, workflow_name: str, handler: WorkflowHandler
    ) -> None:
        """
        Streams events from the handler, persisting them, and pushing them to a queue.
        Stores a _WorkflowHandler helper that wraps the handler with it's queue and streaming task.
        """
        queue: asyncio.Queue[Event] = asyncio.Queue()

        async def _stream_events() -> None:
            async for event in handler.stream_events(expose_internal=True):
                if (  # Watch for a specific internal event that signals the step is complete
                    isinstance(event, StepStateChanged)
                    and event.step_state == StepState.NOT_RUNNING
                ):
                    state = (
                        event.context_state or handler.ctx.to_dict()
                        if handler.ctx
                        else None
                    )
                    if state is None:
                        logger.warning(
                            f"Context state is None for handler {handler_id}. This is not expected."
                        )
                        continue
                    await self._workflow_store.update(
                        PersistentHandler(
                            handler_id=handler_id,
                            workflow_name=workflow_name,
                            status="running",
                            ctx=state,
                        )
                    )
                if not isinstance(event, InternalDispatchEvent):
                    # publish non-internal events to the queue to be consumed by the API
                    queue.put_nowait(event)
            # done when stream events are complete
            try:
                await handler
                status = "completed"
            except Exception:
                status = "failed"

            if handler.ctx is None:
                logger.warning(
                    f"Context is None for handler {handler_id}. This is not expected."
                )
                return
            await self._workflow_store.update(
                PersistentHandler(
                    handler_id=handler_id,
                    workflow_name=workflow_name,
                    status=status,
                    ctx=handler.ctx.to_dict(),
                )
            )

        task = asyncio.create_task(_stream_events())
        self._handlers[handler_id] = _WorkflowHandler(handler, queue, task)


@dataclass
class _WorkflowHandler:
    """A wrapper around a handler: WorkflowHandler. Necessary to monitor and dispatch events from the handler's stream_events"""

    run_handler: WorkflowHandler
    queue: asyncio.Queue[Event]
    task: asyncio.Task[None]

    async def iter_events(self) -> AsyncGenerator[Event, None]:
        """
        Converts the queue to an async generator while the workflow is still running, and there are still events.
        For better or worse, multiple consumers will compete for events
        """
        while not self.queue.empty() or not self.task.done():
            available_events = []
            while not self.queue.empty():
                available_events.append(self.queue.get_nowait())
            for event in available_events:
                yield event
            queue_get_task: asyncio.Task[Event] = asyncio.create_task(self.queue.get())
            task_waitable = self.task
            done, pending = await asyncio.wait(
                {queue_get_task, task_waitable}, return_when=asyncio.FIRST_COMPLETED
            )
            if queue_get_task in done:
                yield await queue_get_task
            else:  # otherwise task completed, so nothing else will be published to the queue
                queue_get_task.cancel()
                break


@dataclass
class _NamedWorkflow:
    name: str
    workflow: Workflow


if __name__ == "__main__":
    import argparse

    parser = argparse.ArgumentParser(description="Generate OpenAPI schema")
    parser.add_argument(
        "--output", type=str, default="openapi.json", help="Output file path"
    )
    args = parser.parse_args()

    server = WorkflowServer()
    dict_schema = server.openapi_schema()
    with open(args.output, "w") as f:
        json.dump(dict_schema, indent=2, fp=f)
    print(f"OpenAPI schema written to {args.output}")<|MERGE_RESOLUTION|>--- conflicted
+++ resolved
@@ -26,14 +26,12 @@
 from workflows.context.serializers import JsonSerializer
 from workflows.events import (
     Event,
-    InternalDispatchEvent,
     StepState,
     StepStateChanged,
     StopEvent,
 )
 from workflows.handler import WorkflowHandler
-<<<<<<< HEAD
-from importlib.metadata import version
+
 
 from workflows.server.abstract_workflow_store import (
     AbstractWorkflowStore,
@@ -41,9 +39,6 @@
     HandlerQuery,
     PersistentHandler,
 )
-=======
-
->>>>>>> dce68000
 from .utils import nanoid
 
 logger = logging.getLogger()
@@ -59,11 +54,8 @@
         self._contexts: dict[str, Context] = {}
         self._handlers: dict[str, _WorkflowHandler] = {}
         self._results: dict[str, StopEvent] = {}
-<<<<<<< HEAD
         self._workflow_store = workflow_store
-=======
         self._assets_path = Path(__file__).parent / "static"
->>>>>>> dce68000
 
         self._middleware = middleware or [
             Middleware(
@@ -122,18 +114,13 @@
             ),
         ]
 
-<<<<<<< HEAD
         self.app = Starlette(
             routes=self._routes, middleware=self._middleware, lifespan=self._lifespan
         )
-        self.app.on_event
-=======
-        self.app = Starlette(routes=self._routes, middleware=self._middleware)
         # Serve the UI as static files
         self.app.mount(
             "/", app=StaticFiles(directory=self._assets_path, html=True), name="ui"
         )
->>>>>>> dce68000
 
     def add_workflow(self, name: str, workflow: Workflow) -> None:
         self._workflows[name] = workflow
@@ -270,21 +257,17 @@
         )
 
         if start_event is not None:
-            input_ev = workflow.start_event_class.model_validate(start_event)
+            input_ev = workflow.workflow.start_event_class.model_validate(start_event)
         else:
             input_ev = None
 
         try:
-<<<<<<< HEAD
             handler_id = nanoid()
             handler = workflow.workflow.run(
-                ctx=context, start_event=start_event, **run_kwargs
+                ctx=context, start_event=input_ev, **run_kwargs
             )
             self._run_workflow_handler(handler_id, workflow.name, handler)
             result = await handler
-=======
-            result = await workflow.run(ctx=context, start_event=input_ev, **run_kwargs)
->>>>>>> dce68000
             return JSONResponse({"result": result})
         except Exception as e:
             raise HTTPException(detail=f"Error running workflow: {e}", status_code=500)
@@ -324,14 +307,14 @@
         """
         workflow = self._extract_workflow(request)
         try:
-            start_event_schema = workflow.start_event_class.model_json_schema()
+            start_event_schema = workflow.workflow.start_event_class.model_json_schema()
         except Exception as e:
             raise HTTPException(
                 detail=f"Error getting schema of start event for workflow: {e}",
                 status_code=500,
             )
         try:
-            stop_event_schema = workflow.stop_event_class.model_json_schema()
+            stop_event_schema = workflow.workflow.stop_event_class.model_json_schema()
         except Exception as e:
             raise HTTPException(
                 detail=f"Error getting schema of stop event for workflow: {e}",
@@ -395,22 +378,19 @@
         )
         handler_id = nanoid()
 
-<<<<<<< HEAD
+        if start_event is not None:
+            input_ev = workflow.workflow.start_event_class.model_validate(start_event)
+        else:
+            input_ev = None
+
         self._run_workflow_handler(
             handler_id,
             workflow.name,
-            workflow.workflow.run(ctx=context, start_event=start_event, **run_kwargs),
-=======
-        if start_event is not None:
-            input_ev = workflow.start_event_class.model_validate(start_event)
-        else:
-            input_ev = None
-
-        self._handlers[handler_id] = workflow.run(
-            ctx=context,
-            start_event=input_ev,
-            **run_kwargs,
->>>>>>> dce68000
+            workflow.workflow.run(
+                ctx=context,
+                start_event=input_ev,
+                **run_kwargs,
+            ),
         )
         return JSONResponse({"handler_id": handler_id, "status": "started"})
 
@@ -528,11 +508,7 @@
         async def event_stream(handler: _WorkflowHandler) -> AsyncGenerator[str, None]:
             serializer = JsonSerializer()
 
-<<<<<<< HEAD
             async for event in handler.iter_events():
-=======
-            async for event in handler.stream_events(expose_internal=True):
->>>>>>> dce68000
                 serialized_event = serializer.serialize(event)
                 if sse:
                     # need to convert back to str to use SSE
@@ -817,9 +793,7 @@
                             ctx=state,
                         )
                     )
-                if not isinstance(event, InternalDispatchEvent):
-                    # publish non-internal events to the queue to be consumed by the API
-                    queue.put_nowait(event)
+                queue.put_nowait(event)
             # done when stream events are complete
             try:
                 await handler
