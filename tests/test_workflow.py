--- conflicted
+++ resolved
@@ -885,7 +885,6 @@
     assert all([r() is None for r in refs])
 
 
-<<<<<<< HEAD
 def test_workflow_error_no_steps_configured_message() -> None:
     class Dummy(Workflow):
         @step
@@ -946,7 +945,8 @@
         match=r"Workflow 'Dummy' has no @step that returns StopEvent",
     ):
         wf._validate()
-=======
+
+
 class SomeEvent(StartEvent):
     _not_serializable: threading.Lock | None = PrivateAttr(default=None)
 
@@ -970,5 +970,4 @@
     await step_started.wait()
     handler.ctx.to_dict()
     step_continued.set()
-    await handler
->>>>>>> 822441d0
+    await handler